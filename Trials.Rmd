--- conflicted
+++ resolved
@@ -22,6 +22,8 @@
 import pandas as pd
 # Visualization
 import matplotlib.pyplot as plt
+import igraph as ig
+import cairocffi as cairo
 # Miscellaneous
 import time
 import numpy as np
@@ -38,15 +40,6 @@
 neurons_dataframe = pd.read_csv('exported-traced-adjacencies/traced-neurons.csv')
 synapses_dataframe = pd.read_csv('exported-traced-adjacencies/traced-total-connections.csv')
 roi_dataframe = pd.read_csv('exported-traced-adjacencies/traced-roi-connections.csv')
-```
-
-```{python}
-<<<<<<< HEAD
-neu = pd.read_csv('Data/traced-neurons.csv')
-syn = pd.read_csv('Data/traced-total-connections.csv')
-=======
-neurons_dataframe.head()
->>>>>>> e4b0569e
 ```
 
 ```{python}
@@ -143,6 +136,59 @@
 plt.hist(page.values(), bins=100)
   
 plt.show()
+```
+
+```{python}
+
+```
+
+## Approximate visualization of main brain regions
+
+```{python}
+names = ['GNG', 'PENP', 'VMNP', 'CX', 'LX', 'AL', 'MB', 'INP', 'VLNP', 'OL', 'SNP', 'LH']
+links = [('GNG', 'PENP'), ('PENP', 'VMNP'), ('PENP', 'CX'), ('PENP', 'LX'), ('VMNP', 'CX'),
+         ('VMNP', 'LX'), ('CX', 'LX'), ('CX', 'AL'), ('LX', 'AL'), ('AL', 'INP'), 
+         ('AL', 'MB'), ('INP', 'VLNP'), ('VLNP', 'OL'), ('MB', 'SNP'), ('SNP', 'LH')]
+```
+
+```{python}
+high_lvl_brain = nx.Graph()
+high_lvl_brain.add_nodes_from(names)
+high_lvl_brain.add_edges_from(links)
+high_lvl_brain_ig = ig.Graph.from_networkx(high_lvl_brain)
+```
+
+```{python}
+colors = ig.drawing.colors.known_colors
+colors = list(colors.keys())
+print(colors)
+```
+
+```{python}
+#set label to be names of nx graph nodes
+high_lvl_brain_ig.vs["label"] = high_lvl_brain_ig.vs["_nx_name"]
+
+visual_style = {}
+#node size
+visual_style["vertex_size"] = 20
+#node color
+c = [0, 1, 1, 0, 0, 0, 0, 1, 1, 0, 1, 0]
+n_names = np.array(['deep sky blue', 'magenta4'])
+visual_style["vertex_color"] = n_names[c]  
+#node label
+visual_style["vertex_label"] = high_lvl_brain_ig.vs["label"]
+#node label color
+visual_style["vertex_label_color"] = "black"
+#node label size
+visual_style["vertex_label_size"] = 15
+#edge thickness
+visual_style["edge_width"] = 2
+#bounding box
+visual_style["bbox"] = (500, 500)
+#margin
+visual_style["margin"] = 20
+
+ig.plot(high_lvl_brain_ig, "high_lvl_brain.pdf", **visual_style, layout="kk")
 ```
 
 # To do list
